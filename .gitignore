<<<<<<< HEAD
*~
*.pyc
*.exe
.coverage
.cache
=======
# Ignore jedit temp files
*~
# Ignore any compiled python files
*.pyc
>>>>>>> 4c06a3ae
<|MERGE_RESOLUTION|>--- conflicted
+++ resolved
@@ -1,12 +1,5 @@
-<<<<<<< HEAD
 *~
-*.pyc
+*.py[co]
 *.exe
 .coverage
-.cache
-=======
-# Ignore jedit temp files
-*~
-# Ignore any compiled python files
-*.pyc
->>>>>>> 4c06a3ae
+.cache